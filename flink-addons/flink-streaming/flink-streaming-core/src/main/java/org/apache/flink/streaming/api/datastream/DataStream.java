/*
 * Licensed to the Apache Software Foundation (ASF) under one or more
 * contributor license agreements.  See the NOTICE file distributed with
 * this work for additional information regarding copyright ownership.
 * The ASF licenses this file to You under the Apache License, Version 2.0
 * (the "License"); you may not use this file except in compliance with
 * the License.  You may obtain a copy of the License at
 *
 *    http://www.apache.org/licenses/LICENSE-2.0
 *
 * Unless required by applicable law or agreed to in writing, software
 * distributed under the License is distributed on an "AS IS" BASIS,
 * WITHOUT WARRANTIES OR CONDITIONS OF ANY KIND, either express or implied.
 * See the License for the specific language governing permissions and
 * limitations under the License.
 */

package org.apache.flink.streaming.api.datastream;

import org.apache.commons.lang3.SerializationException;
import org.apache.commons.lang3.SerializationUtils;
import org.apache.flink.api.common.functions.*;
import org.apache.flink.api.common.typeinfo.TypeInformation;
import org.apache.flink.api.java.tuple.Tuple;
import org.apache.flink.api.java.tuple.Tuple2;
import org.apache.flink.api.java.typeutils.TupleTypeInfo;
import org.apache.flink.streaming.api.JobGraphBuilder;
import org.apache.flink.streaming.api.environment.StreamExecutionEnvironment;
import org.apache.flink.streaming.api.function.aggregation.*;
import org.apache.flink.streaming.api.function.sink.*;
import org.apache.flink.streaming.api.invokable.SinkInvokable;
import org.apache.flink.streaming.api.invokable.StreamInvokable;
import org.apache.flink.streaming.api.invokable.operator.*;
import org.apache.flink.streaming.api.invokable.util.DefaultTimeStamp;
import org.apache.flink.streaming.api.invokable.util.TimeStamp;
import org.apache.flink.streaming.partitioner.*;
import org.apache.flink.streaming.util.serialization.FunctionTypeWrapper;
import org.apache.flink.streaming.util.serialization.NextGenOutTypeWrapper;
import org.apache.flink.streaming.util.serialization.ObjectTypeWrapper;
import org.apache.flink.streaming.util.serialization.TypeWrapper;

import java.io.Serializable;
import java.util.ArrayList;
import java.util.LinkedList;
import java.util.List;

/**
 * A DataStream represents a stream of elements of the same type. A DataStream
 * can be transformed into another DataStream by applying a transformation as
 * for example
 * <ul>
 * <li>{@link DataStream#map},</li>
 * <li>{@link DataStream#filter}, or</li>
 * <li>{@link DataStream#batchReduce}.</li>
 * </ul>
 *
 * @param <OUT> The type of the DataStream, i.e., the type of the elements of the
 *              DataStream.
 */
public class DataStream<OUT> {

    protected static Integer counter = 0;
    protected final StreamExecutionEnvironment environment;
    protected final String id;
    protected int degreeOfParallelism;
    protected List<String> userDefinedNames;
    protected boolean selectAll;
    protected StreamPartitioner<OUT> partitioner;
    protected final TypeWrapper<OUT> outTypeWrapper;
    protected List<DataStream<OUT>> mergedStreams;

    protected final JobGraphBuilder jobGraphBuilder;

    /**
     * Create a new {@link DataStream} in the given execution environment with
     * partitioning set to forward by default.
     *
     * @param environment    StreamExecutionEnvironment
     * @param operatorType   The type of the operator in the component
     * @param outTypeWrapper Type of the output
     */
    public DataStream(StreamExecutionEnvironment environment, String operatorType,
                      TypeWrapper<OUT> outTypeWrapper) {
        if (environment == null) {
            throw new NullPointerException("context is null");
        }

        counter++;
        this.id = operatorType + "-" + counter.toString();
        this.environment = environment;
        this.degreeOfParallelism = environment.getDegreeOfParallelism();
        this.jobGraphBuilder = environment.getJobGraphBuilder();
        this.userDefinedNames = new ArrayList<String>();
        this.selectAll = false;
        this.partitioner = new ForwardPartitioner<OUT>();
        this.outTypeWrapper = outTypeWrapper;
        this.mergedStreams = new ArrayList<DataStream<OUT>>();
        this.mergedStreams.add(this);
    }

    /**
     * Create a new DataStream by creating a copy of another DataStream
     *
     * @param dataStream The DataStream that will be copied.
     */
    public DataStream(DataStream<OUT> dataStream) {
        this.environment = dataStream.environment;
        this.id = dataStream.id;
        this.degreeOfParallelism = dataStream.degreeOfParallelism;
        this.userDefinedNames = new ArrayList<String>(dataStream.userDefinedNames);
        this.selectAll = dataStream.selectAll;
        this.partitioner = dataStream.partitioner;
        this.jobGraphBuilder = dataStream.jobGraphBuilder;
        this.outTypeWrapper = dataStream.outTypeWrapper;
        this.mergedStreams = new ArrayList<DataStream<OUT>>();
        this.mergedStreams.add(this);
        if (dataStream.mergedStreams.size() > 1) {
            for (int i = 1; i < dataStream.mergedStreams.size(); i++) {
                this.mergedStreams.add(new DataStream<OUT>(dataStream.mergedStreams.get(i)));
            }
        }

    }

    /**
     * Partitioning strategy on the stream.
     */
    public static enum ConnectionType {
        SHUFFLE, BROADCAST, FIELD, FORWARD, DISTRIBUTE
    }

    /**
     * Returns the ID of the {@link DataStream}.
     *
     * @return ID of the DataStream
     */
    public String getId() {
        return id;
    }

    /**
     * Gets the degree of parallelism for this operator.
     *
     * @return The parallelism set for this operator.
     */
    public int getParallelism() {
        return this.degreeOfParallelism;
    }

    /**
     * Gets the output type.
     *
     * @return The output type.
     */
    public TypeInformation<OUT> getOutputType() {
        return this.outTypeWrapper.getTypeInfo();
    }

    /**
     * Gets the class of the field at the given position
     *
     * @param pos Position of the field
     * @return The class of the field
     */
    @SuppressWarnings("rawtypes")
    protected Class<?> getClassAtPos(int pos) {
        Class<?> type;
        TypeInformation<OUT> outTypeInfo = outTypeWrapper.getTypeInfo();
        if (outTypeInfo.isTupleType()) {
            type = ((TupleTypeInfo) outTypeInfo).getTypeAt(pos).getTypeClass();
        } else if (pos == 0) {
            type = outTypeInfo.getTypeClass();
        } else {
            throw new IndexOutOfBoundsException("Position is out of range");
        }
        return type;
    }

    /**
     * Checks if the given field position is allowed for the output type
     *
     * @param pos Position to check
     */
    protected void checkFieldRange(int pos) {
        try {
            getClassAtPos(pos);
        } catch (IndexOutOfBoundsException e) {
            throw new RuntimeException("Selected field is out of range");

        }
    }

    /**
     * Creates a new {@link MergedDataStream} by merging {@link DataStream}
     * outputs of the same type with each other. The DataStreams merged using
     * this operator will be transformed simultaneously.
     *
     * @param streams The DataStreams to merge output with.
     * @return The {@link MergedDataStream}.
     */
    public DataStream<OUT> merge(DataStream<OUT>... streams) {
        DataStream<OUT> returnStream = this.copy();

        for (DataStream<OUT> stream : streams) {
            for (DataStream<OUT> ds : stream.mergedStreams) {
                validateMerge(ds.getId());
                returnStream.mergedStreams.add(ds.copy());
            }
        }
        return returnStream;
    }

    private void validateMerge(String id) {
        for (DataStream<OUT> ds : this.mergedStreams) {
            if (ds.getId().equals(id)) {
                throw new RuntimeException("A DataStream cannot be merged with itself");
            }
        }
    }

    /**
     * Creates a new {@link ConnectedDataStream} by connecting
     * {@link DataStream} outputs of different type with each other. The
     * DataStreams connected using this operators can be used with CoFunctions.
     *
     * @param dataStream The DataStream with which this stream will be joined.
     * @return The {@link ConnectedDataStream}.
     */
    public <R> ConnectedDataStream<OUT, R> connect(DataStream<R> dataStream) {
        return new ConnectedDataStream<OUT, R>(environment, jobGraphBuilder, this, dataStream);
    }

    /**
     * Sets the partitioning of the {@link DataStream} so that the output tuples
     * are partitioned by their hashcode and are sent to only one component.
     *
     * @param keyPosition The field used to compute the hashcode.
     * @return The DataStream with field partitioning set.
     */
    public DataStream<OUT> partitionBy(int keyPosition) {
        if (keyPosition < 0) {
            throw new IllegalArgumentException("The position of the field must be non-negative");
        }

        return setConnectionType(new FieldsPartitioner<OUT>(keyPosition));
    }

    /**
     * Sets the partitioning of the {@link DataStream} so that the output tuples
     * are broadcasted to every parallel instance of the next component.
     *
     * @return The DataStream with broadcast partitioning set.
     */
    public DataStream<OUT> broadcast() {
        return setConnectionType(new BroadcastPartitioner<OUT>());
    }

    /**
     * Sets the partitioning of the {@link DataStream} so that the output tuples
     * are shuffled to the next component.
     *
     * @return The DataStream with shuffle partitioning set.
     */
    public DataStream<OUT> shuffle() {
        return setConnectionType(new ShufflePartitioner<OUT>());
    }

    /**
     * Sets the partitioning of the {@link DataStream} so that the output tuples
     * are forwarded to the local subtask of the next component. This is the
     * default partitioner setting.
     *
     * @return The DataStream with shuffle partitioning set.
     */
    public DataStream<OUT> forward() {
        return setConnectionType(new ForwardPartitioner<OUT>());
    }

    /**
     * Sets the partitioning of the {@link DataStream} so that the output tuples
     * are distributed evenly to the next component.
     *
     * @return The DataStream with shuffle partitioning set.
     */
    public DataStream<OUT> distribute() {
        return setConnectionType(new DistributePartitioner<OUT>());
    }

    /**
     * Applies a Map transformation on a {@link DataStream}. The transformation
     * calls a {@link MapFunction} for each element of the DataStream. Each
     * MapFunction call returns exactly one element. The user can also extend
     * {@link RichMapFunction} to gain access to other features provided by the
     * {@link RichFuntion} interface.
     *
     * @param mapper The MapFunction that is called for each element of the
     *               DataStream.
     * @param <R>    output type
     * @return The transformed {@link DataStream}.
     */
    public <R> SingleOutputStreamOperator<R, ?> map(MapFunction<OUT, R> mapper) {
        FunctionTypeWrapper<OUT> inTypeWrapper = new FunctionTypeWrapper<OUT>(mapper,
                MapFunction.class, 0);
        FunctionTypeWrapper<R> outTypeWrapper = new FunctionTypeWrapper<R>(mapper,
                MapFunction.class, 1);

        return addFunction("map", mapper, inTypeWrapper, outTypeWrapper, new MapInvokable<OUT, R>(
                mapper));
    }

    /**
     * Applies a FlatMap transformation on a {@link DataStream}. The
     * transformation calls a {@link FlatMapFunction} for each element of the
     * DataStream. Each FlatMapFunction call can return any number of elements
     * including none. The user can also extend {@link RichFlatMapFunction} to
     * gain access to other features provided by the {@link RichFuntion}
     * interface.
     *
     * @param flatMapper The FlatMapFunction that is called for each element of the
     *                   DataStream
     * @param <R>        output type
     * @return The transformed {@link DataStream}.
     */
    public <R> SingleOutputStreamOperator<R, ?> flatMap(FlatMapFunction<OUT, R> flatMapper) {
        FunctionTypeWrapper<OUT> inTypeWrapper = new FunctionTypeWrapper<OUT>(flatMapper,
                FlatMapFunction.class, 0);
        FunctionTypeWrapper<R> outTypeWrapper = new FunctionTypeWrapper<R>(flatMapper,
                FlatMapFunction.class, 1);

        return addFunction("flatMap", flatMapper, inTypeWrapper, outTypeWrapper,
                new FlatMapInvokable<OUT, R>(flatMapper));
    }

    /**
     * Applies a reduce transformation on the data stream. The user can also
     * extend the {@link RichReduceFunction} to gain access to other features
     * provided by the {@link RichFuntion} interface.
     *
     * @param reducer The {@link ReduceFunction} that will be called for every
     *                element of the input values.
     * @return The transformed DataStream.
     */
    public SingleOutputStreamOperator<OUT, ?> reduce(ReduceFunction<OUT> reducer) {
        return addFunction("reduce", reducer, new FunctionTypeWrapper<OUT>(reducer,
                ReduceFunction.class, 0), new FunctionTypeWrapper<OUT>(reducer,
                ReduceFunction.class, 0), new StreamReduceInvokable<OUT>(reducer));
    }

    /**
     * Initiates a Project transformation on a {@link Tuple} {@link DataStream}.<br/>
     * <b>Note: Only Tuple DataStreams can be projected.</b></br> The
     * transformation projects each Tuple of the DataSet onto a (sub)set of
     * fields.</br> This method returns a {@link StreamProjection} on which
     * {@link StreamProjection#types()} needs to be called to completed the
     * transformation.
     *
     * @param fieldIndexes The field indexes of the input tuples that are retained. The
     *                     order of fields in the output tuple corresponds to the order
     *                     of field indexes.
     * @return A StreamProjection that needs to be converted into a DataStream
     * to complete the project transformation by calling
     * {@link StreamProjection#types()}.
     * @see Tuple
     * @see DataStream
     */
    public StreamProjection<OUT> project(int... fieldIndexes) {
        return new StreamProjection<OUT>(this.copy(), fieldIndexes);
    }

    /**
     * Groups the elements of a {@link DataStream} by the given key position to
     * be used with grouped operators like
     * {@link GroupedDataStream#reduce(ReduceFunction)}
     *
     * @param keyPosition The position of the field on which the {@link DataStream} will
     *                    be grouped.
     * @return The transformed {@link DataStream}
     */
    public GroupedDataStream<OUT> groupBy(int keyPosition) {
        return new GroupedDataStream<OUT>(this, keyPosition);
    }

    /**
     * This is a prototype implementation for new windowing features based
     * on trigger and eviction policies
     * 
     * @param triggerPolicies A list of trigger policies
     * @param evictionPolicies A list of eviction policies
     * @param sample A sample of the OUT data type required to gather type information
     * @return The single output operator
     */
    public SingleOutputStreamOperator<Tuple2<OUT, String[]>, ?> nextGenWindow(
    		LinkedList<NextGenTriggerPolicy<OUT>> triggerPolicies,
    		LinkedList<NextGenEvictionPolicy<OUT>> evictionPolicies,
    		ReduceFunction<OUT> reduceFunction) 
    {	
    	return addFunction("NextGenWindowReduce", reduceFunction,
    			new FunctionTypeWrapper<OUT>(reduceFunction, ReduceFunction.class, 0),
    			new NextGenOutTypeWrapper<OUT>(this.outTypeWrapper),
    			new NextGenWindowingInvokable<>(reduceFunction,triggerPolicies,evictionPolicies)
    	);
    }
    
    

    /**
     * This is a prototype implementation for new windowing features based
     * on trigger and eviction policies
     * 
     * @see DataStream#nextGenWindow(LinkedList, LinkedList, Object)
     */
    public SingleOutputStreamOperator<Tuple2<OUT, String[]>, ?> nextGenWindow(
    		NextGenTriggerPolicy<OUT> triggerPolicy,
    		NextGenEvictionPolicy<OUT> evictionPolicy,
    		ReduceFunction<OUT> reduceFunction)
    {
        LinkedList<NextGenTriggerPolicy<OUT>> triggerPolicyList = new LinkedList<>();
        triggerPolicyList.add(triggerPolicy);
        LinkedList<NextGenEvictionPolicy<OUT>> evictionPolicyList = new LinkedList<>();
        evictionPolicyList.add(evictionPolicy);
        return nextGenWindow(triggerPolicyList,evictionPolicyList, reduceFunction);
    }
    
    /**
     * This is a prototype implementation for new windowing features based
     * on trigger and eviction policies.
     * 
     * The eviction policy will be set to {@link NextGenClearAfterTriggerEvictionPolicy},
     * which leads to the expected behavior for a tumbling window.
     * 
     * @param triggerPolicies A list of trigger policies
     * @param sample A sample of the OUT data type required to gather type information
     * @return The single output operator
     * @see DataStream#nextGenWindow(LinkedList, LinkedList, Object)
     */
    public SingleOutputStreamOperator<Tuple2<OUT, String[]>, ?> nextGenBatch(
    		LinkedList<NextGenTriggerPolicy<OUT>> triggerPolicies,
    		ReduceFunction<OUT> reduceFunction)
    {
    	LinkedList<NextGenEvictionPolicy<OUT>> evictionPolicyList = new LinkedList<>();
<<<<<<< HEAD
        evictionPolicyList.add(new NextGenClearAfterTriggerEvictionPolicy<>());
        return nextGenWindow(triggerPolicies, evictionPolicyList, reduceFunction);
=======
        evictionPolicyList.add(new NextGenClearAfterTriggerEvictionPolicy<OUT>());
        return nextGenWindow(triggerPolicies, evictionPolicyList, reduceFunction, sample);
>>>>>>> 348dc97b
    }
    
    /**
     * This is a prototype implementation for new windowing features based
     * on trigger and eviction policies.
     * 
     * @see DataStream#nextGenBatch(LinkedList, Object)
     */
    public SingleOutputStreamOperator<Tuple2<OUT, String[]>, ?> nextGenBatch(
    		NextGenTriggerPolicy<OUT> triggerPolicy,
    		ReduceFunction<OUT> reduceFunction)
    {
    	LinkedList<NextGenTriggerPolicy<OUT>> triggerPolicyList = new LinkedList<>();
        triggerPolicyList.add(triggerPolicy);
        return nextGenBatch(triggerPolicyList, reduceFunction);
    }

    /**
     * Collects the data stream elements into sliding batches creating a new
     * {@link BatchedDataStream}. The user can apply transformations like
     * {@link BatchedDataStream#reduce}, {@link BatchedDataStream#reduceGroup}
     * or aggregations on the {@link BatchedDataStream}.
     *
     * @param batchSize The number of elements in each batch at each operator
     * @param slideSize The number of elements with which the batches are slid by
     *                  after each transformation.
     * @return The transformed {@link DataStream}
     */
    public BatchedDataStream<OUT> batch(long batchSize, long slideSize) {
        if (batchSize < 1) {
            throw new IllegalArgumentException("Batch size must be positive");
        }
        if (slideSize < 1) {
            throw new IllegalArgumentException("Slide size must be positive");
        }
        return new BatchedDataStream<OUT>(this, batchSize, slideSize);
    }

    /**
     * Collects the data stream elements into sliding batches creating a new
     * {@link BatchedDataStream}. The user can apply transformations like
     * {@link BatchedDataStream#reduce}, {@link BatchedDataStream#reduceGroup}
     * or aggregations on the {@link BatchedDataStream}.
     *
     * @param batchSize The number of elements in each batch at each operator
     * @return The transformed {@link DataStream}
     */
    public BatchedDataStream<OUT> batch(long batchSize) {
        return batch(batchSize, batchSize);
    }

    /**
     * Collects the data stream elements into sliding windows creating a new
     * {@link WindowDataStream}. The user can apply transformations like
     * {@link WindowDataStream#reduce}, {@link WindowDataStream#reduceGroup} or
     * aggregations on the {@link WindowDataStream}.
     *
     * @param windowSize    The length of the window in milliseconds.
     * @param slideInterval The number of milliseconds with which the windows are slid by
     *                      after each transformation.
     * @param timestamp     User defined function for extracting time-stamps from each
     *                      element
     * @return The transformed {@link DataStream}
     */
    public WindowDataStream<OUT> window(long windowSize, long slideInterval,
                                        TimeStamp<OUT> timestamp) {
        if (windowSize < 1) {
            throw new IllegalArgumentException("Window size must be positive");
        }
        if (slideInterval < 1) {
            throw new IllegalArgumentException("Slide interval must be positive");
        }
        return new WindowDataStream<OUT>(this, windowSize, slideInterval, timestamp);
    }

    /**
     * Collects the data stream elements into sliding windows creating a new
     * {@link WindowDataStream}. The user can apply transformations like
     * {@link WindowDataStream#reduce}, {@link WindowDataStream#reduceGroup} or
     * aggregations on the {@link WindowDataStream}.
     *
     * @param windowSize    The length of the window in milliseconds.
     * @param slideInterval The number of milliseconds with which the windows are slid by
     *                      after each transformation.
     * @return The transformed {@link DataStream}
     */
    public WindowDataStream<OUT> window(long windowSize, long slideInterval) {
        return window(windowSize, slideInterval, new DefaultTimeStamp<OUT>());
    }

    /**
     * Collects the data stream elements into sliding windows creating a new
     * {@link WindowDataStream}. The user can apply transformations like
     * {@link WindowDataStream#reduce}, {@link WindowDataStream#reduceGroup} or
     * aggregations on the {@link WindowDataStream}.
     *
     * @param windowSize The length of the window in milliseconds.
     * @return The transformed {@link DataStream}
     */
    public WindowDataStream<OUT> window(long windowSize) {
        return window(windowSize, windowSize);
    }

    /**
     * Applies an aggregation that sums the data stream at the given position.
     *
     * @param positionToSum The position in the data point to sum
     * @return The transformed DataStream.
     */
    @SuppressWarnings("unchecked")
    public SingleOutputStreamOperator<OUT, ?> sum(int positionToSum) {
        checkFieldRange(positionToSum);
        return aggregate((AggregationFunction<OUT>) SumAggregationFunction.getSumFunction(
                positionToSum, getClassAtPos(positionToSum)));
    }

    /**
     * Syntactic sugar for sum(0)
     *
     * @return The transformed DataStream.
     */
    public SingleOutputStreamOperator<OUT, ?> sum() {
        return sum(0);
    }

    /**
     * Applies an aggregation that that gives the minimum of the data stream at
     * the given position.
     *
     * @param positionToMin The position in the data point to minimize
     * @return The transformed DataStream.
     */
    public SingleOutputStreamOperator<OUT, ?> min(int positionToMin) {
        checkFieldRange(positionToMin);
        return aggregate(new MinAggregationFunction<OUT>(positionToMin));
    }

    /**
     * Applies an aggregation that that gives the current element with the
     * minimum value at the given position, if more elements have the minimum
     * value at the given position, the operator returns the first one by
     * default.
     *
     * @param positionToMinBy The position in the data point to minimize
     * @return The transformed DataStream.
     */
    public SingleOutputStreamOperator<OUT, ?> minBy(int positionToMinBy) {
        return this.minBy(positionToMinBy, true);
    }

    /**
     * Applies an aggregation that that gives the current element with the
     * minimum value at the given position, if more elements have the minimum
     * value at the given position, the operator returns either the first or
     * last one, depending on the parameter set.
     *
     * @param positionToMinBy The position in the data point to minimize
     * @param first           If true, then the operator return the first element with the
     *                        minimal value, otherwise returns the last
     * @return The transformed DataStream.
     */
    public SingleOutputStreamOperator<OUT, ?> minBy(int positionToMinBy, boolean first) {
        checkFieldRange(positionToMinBy);
        return aggregate(new MinByAggregationFunction<OUT>(positionToMinBy, first));
    }

    /**
     * Syntactic sugar for min(0)
     *
     * @return The transformed DataStream.
     */
    public SingleOutputStreamOperator<OUT, ?> min() {
        return min(0);
    }

    /**
     * Applies an aggregation that gives the maximum of the data stream at the
     * given position.
     *
     * @param positionToMax The position in the data point to maximize
     * @return The transformed DataStream.
     */
    public SingleOutputStreamOperator<OUT, ?> max(int positionToMax) {
        checkFieldRange(positionToMax);
        return aggregate(new MaxAggregationFunction<OUT>(positionToMax));
    }

    /**
     * Applies an aggregation that that gives the current element with the
     * maximum value at the given position, if more elements have the maximum
     * value at the given position, the operator returns the first one by
     * default.
     *
     * @param positionToMaxBy The position in the data point to maximize
     * @return The transformed DataStream.
     */
    public SingleOutputStreamOperator<OUT, ?> maxBy(int positionToMaxBy) {
        return this.maxBy(positionToMaxBy, true);
    }

    /**
     * Applies an aggregation that that gives the current element with the
     * maximum value at the given position, if more elements have the maximum
     * value at the given position, the operator returns either the first or
     * last one, depending on the parameter set.
     *
     * @param positionToMaxBy The position in the data point to maximize.
     * @param first           If true, then the operator return the first element with the
     *                        maximum value, otherwise returns the last
     * @return The transformed DataStream.
     */
    public SingleOutputStreamOperator<OUT, ?> maxBy(int positionToMaxBy, boolean first) {
        checkFieldRange(positionToMaxBy);
        return aggregate(new MaxByAggregationFunction<OUT>(positionToMaxBy, first));
    }

    /**
     * Syntactic sugar for max(0)
     *
     * @return The transformed DataStream.
     */
    public SingleOutputStreamOperator<OUT, ?> max() {
        return max(0);
    }

    /**
     * Applies an aggregation that gives the count of the data point.
     *
     * @return The transformed DataStream.
     */
    public SingleOutputStreamOperator<Long, ?> count() {
        TypeWrapper<OUT> inTypeWrapper = outTypeWrapper;
        TypeWrapper<Long> outTypeWrapper = new ObjectTypeWrapper<Long>(new Long(0));

        return addFunction("counter", null, inTypeWrapper, outTypeWrapper,
                new CounterInvokable<OUT>());
    }

    protected SingleOutputStreamOperator<OUT, ?> aggregate(AggregationFunction<OUT> aggregate) {

        StreamReduceInvokable<OUT> invokable = new StreamReduceInvokable<OUT>(aggregate);

        SingleOutputStreamOperator<OUT, ?> returnStream = addFunction("reduce", aggregate,
                outTypeWrapper, outTypeWrapper, invokable);

        return returnStream;
    }

    /**
     * Applies a Filter transformation on a {@link DataStream}. The
     * transformation calls a {@link FilterFunction} for each element of the
     * DataStream and retains only those element for which the function returns
     * true. Elements for which the function returns false are filtered. The
     * user can also extend {@link RichFilterFunction} to gain access to other
     * features provided by the {@link RichFuntion} interface.
     *
     * @param filter The FilterFunction that is called for each element of the
     *               DataSet.
     * @return The filtered DataStream.
     */
    public SingleOutputStreamOperator<OUT, ?> filter(FilterFunction<OUT> filter) {
        FunctionTypeWrapper<OUT> typeWrapper = new FunctionTypeWrapper<OUT>(filter,
                FilterFunction.class, 0);

        return addFunction("filter", filter, typeWrapper, typeWrapper, new FilterInvokable<OUT>(
                filter));
    }

    /**
     * Writes a DataStream to the standard output stream (stdout). For each
     * element of the DataStream the result of {@link Object#toString()} is
     * written.
     *
     * @return The closed DataStream.
     */
    public DataStreamSink<OUT> print() {
        DataStream<OUT> inputStream = this.copy();
        PrintSinkFunction<OUT> printFunction = new PrintSinkFunction<OUT>();
        DataStreamSink<OUT> returnStream = addSink(inputStream, printFunction, outTypeWrapper);

        return returnStream;
    }

    /**
     * Writes a DataStream to the file specified by path in text format. For
     * every element of the DataStream the result of {@link Object#toString()}
     * is written.
     *
     * @param path is the path to the location where the tuples are written
     * @return The closed DataStream
     */
    public DataStreamSink<OUT> writeAsText(String path) {
        return writeAsText(this, path, new WriteFormatAsText<OUT>(), 1, null);
    }

    /**
     * Writes a DataStream to the file specified by path in text format. The
     * writing is performed periodically, in every millis milliseconds. For
     * every element of the DataStream the result of {@link Object#toString()}
     * is written.
     *
     * @param path   is the path to the location where the tuples are written
     * @param millis is the file update frequency
     * @return The closed DataStream
     */
    public DataStreamSink<OUT> writeAsText(String path, long millis) {
        return writeAsText(this, path, new WriteFormatAsText<OUT>(), millis, null);
    }

    /**
     * Writes a DataStream to the file specified by path in text format. The
     * writing is performed periodically in equally sized batches. For every
     * element of the DataStream the result of {@link Object#toString()} is
     * written.
     *
     * @param path      is the path to the location where the tuples are written
     * @param batchSize is the size of the batches, i.e. the number of tuples written
     *                  to the file at a time
     * @return The closed DataStream
     */
    public DataStreamSink<OUT> writeAsText(String path, int batchSize) {
        return writeAsText(this, path, new WriteFormatAsText<OUT>(), batchSize, null);
    }

    /**
     * Writes a DataStream to the file specified by path in text format. The
     * writing is performed periodically, in every millis milliseconds. For
     * every element of the DataStream the result of {@link Object#toString()}
     * is written.
     *
     * @param path     is the path to the location where the tuples are written
     * @param millis   is the file update frequency
     * @param endTuple is a special tuple indicating the end of the stream. If an
     *                 endTuple is caught, the last pending batch of tuples will be
     *                 immediately appended to the target file regardless of the
     *                 system time.
     * @return The closed DataStream
     */
    public DataStreamSink<OUT> writeAsText(String path, long millis, OUT endTuple) {
        return writeAsText(this, path, new WriteFormatAsText<OUT>(), millis, endTuple);
    }

    /**
     * Writes a DataStream to the file specified by path in text format. The
     * writing is performed periodically in equally sized batches. For every
     * element of the DataStream the result of {@link Object#toString()} is
     * written.
     *
     * @param path      is the path to the location where the tuples are written
     * @param batchSize is the size of the batches, i.e. the number of tuples written
     *                  to the file at a time
     * @param endTuple  is a special tuple indicating the end of the stream. If an
     *                  endTuple is caught, the last pending batch of tuples will be
     *                  immediately appended to the target file regardless of the
     *                  batchSize.
     * @return The closed DataStream
     */
    public DataStreamSink<OUT> writeAsText(String path, int batchSize, OUT endTuple) {
        return writeAsText(this, path, new WriteFormatAsText<OUT>(), batchSize, endTuple);
    }

    /**
     * Writes a DataStream to the file specified by path in text format. The
     * writing is performed periodically, in every millis milliseconds. For
     * every element of the DataStream the result of {@link Object#toString()}
     * is written.
     *
     * @param path     is the path to the location where the tuples are written
     * @param millis   is the file update frequency
     * @param endTuple is a special tuple indicating the end of the stream. If an
     *                 endTuple is caught, the last pending batch of tuples will be
     *                 immediately appended to the target file regardless of the
     *                 system time.
     * @return the data stream constructed
     */
    private DataStreamSink<OUT> writeAsText(DataStream<OUT> inputStream, String path,
                                            WriteFormatAsText<OUT> format, long millis, OUT endTuple) {
        DataStreamSink<OUT> returnStream = addSink(inputStream, new WriteSinkFunctionByMillis<OUT>(
                path, format, millis, endTuple), inputStream.outTypeWrapper);
        jobGraphBuilder.setMutability(returnStream.getId(), false);
        return returnStream;
    }

    /**
     * Writes a DataStream to the file specified by path in text format. The
     * writing is performed periodically in equally sized batches. For every
     * element of the DataStream the result of {@link Object#toString()} is
     * written.
     *
     * @param path      is the path to the location where the tuples are written
     * @param batchSize is the size of the batches, i.e. the number of tuples written
     *                  to the file at a time
     * @param endTuple  is a special tuple indicating the end of the stream. If an
     *                  endTuple is caught, the last pending batch of tuples will be
     *                  immediately appended to the target file regardless of the
     *                  batchSize.
     * @return the data stream constructed
     */
    private DataStreamSink<OUT> writeAsText(DataStream<OUT> inputStream, String path,
                                            WriteFormatAsText<OUT> format, int batchSize, OUT endTuple) {
        DataStreamSink<OUT> returnStream = addSink(inputStream,
                new WriteSinkFunctionByBatches<OUT>(path, format, batchSize, endTuple),
                inputStream.outTypeWrapper);
        jobGraphBuilder.setMutability(returnStream.getId(), false);
        return returnStream;
    }

    /**
     * Writes a DataStream to the file specified by path in text format. For
     * every element of the DataStream the result of {@link Object#toString()}
     * is written.
     *
     * @param path is the path to the location where the tuples are written
     * @return The closed DataStream
     */
    public DataStreamSink<OUT> writeAsCsv(String path) {
        return writeAsCsv(this, path, new WriteFormatAsCsv<OUT>(), 1, null);
    }

    /**
     * Writes a DataStream to the file specified by path in text format. The
     * writing is performed periodically, in every millis milliseconds. For
     * every element of the DataStream the result of {@link Object#toString()}
     * is written.
     *
     * @param path   is the path to the location where the tuples are written
     * @param millis is the file update frequency
     * @return The closed DataStream
     */
    public DataStreamSink<OUT> writeAsCsv(String path, long millis) {
        return writeAsCsv(this, path, new WriteFormatAsCsv<OUT>(), millis, null);
    }

    /**
     * Writes a DataStream to the file specified by path in text format. The
     * writing is performed periodically in equally sized batches. For every
     * element of the DataStream the result of {@link Object#toString()} is
     * written.
     *
     * @param path      is the path to the location where the tuples are written
     * @param batchSize is the size of the batches, i.e. the number of tuples written
     *                  to the file at a time
     * @return The closed DataStream
     */
    public DataStreamSink<OUT> writeAsCsv(String path, int batchSize) {
        return writeAsCsv(this, path, new WriteFormatAsCsv<OUT>(), batchSize, null);
    }

    /**
     * Writes a DataStream to the file specified by path in text format. The
     * writing is performed periodically, in every millis milliseconds. For
     * every element of the DataStream the result of {@link Object#toString()}
     * is written.
     *
     * @param path     is the path to the location where the tuples are written
     * @param millis   is the file update frequency
     * @param endTuple is a special tuple indicating the end of the stream. If an
     *                 endTuple is caught, the last pending batch of tuples will be
     *                 immediately appended to the target file regardless of the
     *                 system time.
     * @return The closed DataStream
     */
    public DataStreamSink<OUT> writeAsCsv(String path, long millis, OUT endTuple) {
        return writeAsCsv(this, path, new WriteFormatAsCsv<OUT>(), millis, endTuple);
    }

    /**
     * Writes a DataStream to the file specified by path in text format. The
     * writing is performed periodically in equally sized batches. For every
     * element of the DataStream the result of {@link Object#toString()} is
     * written.
     *
     * @param path      is the path to the location where the tuples are written
     * @param batchSize is the size of the batches, i.e. the number of tuples written
     *                  to the file at a time
     * @param endTuple  is a special tuple indicating the end of the stream. If an
     *                  endTuple is caught, the last pending batch of tuples will be
     *                  immediately appended to the target file regardless of the
     *                  batchSize.
     * @return The closed DataStream
     */
    public DataStreamSink<OUT> writeAsCsv(String path, int batchSize, OUT endTuple) {
        if (this instanceof SingleOutputStreamOperator) {
            ((SingleOutputStreamOperator<?, ?>) this).setMutability(false);
        }
        return writeAsCsv(this, path, new WriteFormatAsCsv<OUT>(), batchSize, endTuple);
    }

    /**
     * Writes a DataStream to the file specified by path in csv format. The
     * writing is performed periodically, in every millis milliseconds. For
     * every element of the DataStream the result of {@link Object#toString()}
     * is written.
     *
     * @param path     is the path to the location where the tuples are written
     * @param millis   is the file update frequency
     * @param endTuple is a special tuple indicating the end of the stream. If an
     *                 endTuple is caught, the last pending batch of tuples will be
     *                 immediately appended to the target file regardless of the
     *                 system time.
     * @return the data stream constructed
     */
    private DataStreamSink<OUT> writeAsCsv(DataStream<OUT> inputStream, String path,
                                           WriteFormatAsCsv<OUT> format, long millis, OUT endTuple) {
        DataStreamSink<OUT> returnStream = addSink(inputStream, new WriteSinkFunctionByMillis<OUT>(
                path, format, millis, endTuple), inputStream.outTypeWrapper);
        jobGraphBuilder.setMutability(returnStream.getId(), false);
        return returnStream;
    }

    /**
     * Writes a DataStream to the file specified by path in csv format. The
     * writing is performed periodically in equally sized batches. For every
     * element of the DataStream the result of {@link Object#toString()} is
     * written.
     *
     * @param path      is the path to the location where the tuples are written
     * @param batchSize is the size of the batches, i.e. the number of tuples written
     *                  to the file at a time
     * @param endTuple  is a special tuple indicating the end of the stream. If an
     *                  endTuple is caught, the last pending batch of tuples will be
     *                  immediately appended to the target file regardless of the
     *                  batchSize.
     * @return the data stream constructed
     */
    private DataStreamSink<OUT> writeAsCsv(DataStream<OUT> inputStream, String path,
                                           WriteFormatAsCsv<OUT> format, int batchSize, OUT endTuple) {
        DataStreamSink<OUT> returnStream = addSink(inputStream,
                new WriteSinkFunctionByBatches<OUT>(path, format, batchSize, endTuple),
                inputStream.outTypeWrapper);
        jobGraphBuilder.setMutability(returnStream.getId(), false);
        return returnStream;
    }

    /**
     * Initiates an iterative part of the program that executes multiple times
     * and feeds back data streams. The iterative part needs to be closed by
     * calling {@link IterativeDataStream#closeWith(DataStream)}. The
     * transformation of this IterativeDataStream will be the iteration head.
     * The data stream given to the {@code closeWith(DataStream)} method is the
     * data stream that will be fed back and used as the input for the iteration
     * head. Unlike in batch processing by default the output of the iteration
     * stream is directed to both to the iteration head and the next component.
     * To direct tuples to the iteration head or the output specifically one can
     * use the {@code split(OutputSelector)} on the iteration tail while
     * referencing the iteration head as 'iterate'.
     * <p/>
     * The iteration edge will be partitioned the same way as the first input of
     * the iteration head.
     * <p/>
     * By default a DataStream with iteration will never terminate, but the user
     * can use the {@link IterativeDataStream#setMaxWaitTime} call to set a max
     * waiting time for the iteration.
     *
     * @return The iterative data stream created.
     */
    public IterativeDataStream<OUT> iterate() {
        return new IterativeDataStream<OUT>(this);
    }

    protected <R> DataStream<OUT> addIterationSource(String iterationID, long waitTime) {

        DataStream<R> returnStream = new DataStreamSource<R>(environment, "iterationSource", null);

        jobGraphBuilder.addIterationHead(returnStream.getId(), this.getId(), iterationID,
                degreeOfParallelism, waitTime);

        return this.copy();
    }

    /**
     * Internal function for passing the user defined functions to the JobGraph
     * of the job.
     *
     * @param functionName      name of the function
     * @param function          the user defined function
     * @param functionInvokable the wrapping JobVertex instance
     * @param <R>               type of the return stream
     * @return the data stream constructed
     */
    protected <R> SingleOutputStreamOperator<R, ?> addFunction(String functionName,
                                                               final Function function, TypeWrapper<OUT> inTypeWrapper, TypeWrapper<R> outTypeWrapper,
                                                               StreamInvokable<OUT, R> functionInvokable) {
        DataStream<OUT> inputStream = this.copy();
        @SuppressWarnings({"unchecked", "rawtypes"})
        SingleOutputStreamOperator<R, ?> returnStream = new SingleOutputStreamOperator(environment,
                functionName, outTypeWrapper);

        try {
            jobGraphBuilder.addStreamVertex(returnStream.getId(), functionInvokable, inTypeWrapper,
                    outTypeWrapper, functionName,
                    SerializationUtils.serialize((Serializable) function), degreeOfParallelism);
        } catch (SerializationException e) {
            throw new RuntimeException("Cannot serialize user defined function");
        }

        connectGraph(inputStream, returnStream.getId(), 0);

        if (inputStream instanceof IterativeDataStream) {
            IterativeDataStream<OUT> iterativeStream = (IterativeDataStream<OUT>) inputStream;
            returnStream.addIterationSource(iterativeStream.iterationID.toString(),
                    iterativeStream.waitTime);
        }

        return returnStream;
    }

    /**
     * Internal function for setting the partitioner for the DataStream
     *
     * @param partitioner Partitioner to set.
     * @return The modified DataStream.
     */
    protected DataStream<OUT> setConnectionType(StreamPartitioner<OUT> partitioner) {
        DataStream<OUT> returnStream = this.copy();

        for (DataStream<OUT> stream : returnStream.mergedStreams) {
            stream.partitioner = partitioner;
        }

        return returnStream;
    }

    /**
     * Internal function for assembling the underlying
     * {@link org.apache.flink.nephele.jobgraph.JobGraph} of the job. Connects
     * the outputs of the given input stream to the specified output stream
     * given by the outputID.
     *
     * @param inputStream input data stream
     * @param outputID    ID of the output
     * @param typeNumber  Number of the type (used at co-functions)
     */
    protected <X> void connectGraph(DataStream<X> inputStream, String outputID, int typeNumber) {
        for (DataStream<X> stream : inputStream.mergedStreams) {
            jobGraphBuilder.setEdge(stream.getId(), outputID, stream.partitioner, typeNumber,
                    inputStream.userDefinedNames, inputStream.selectAll);
        }

    }

    /**
     * Adds the given sink to this DataStream. Only streams with sinks added
     * will be executed once the {@link StreamExecutionEnvironment#execute()}
     * method is called.
     *
     * @param sinkFunction The object containing the sink's invoke function.
     * @return The closed DataStream.
     */
    public DataStreamSink<OUT> addSink(SinkFunction<OUT> sinkFunction) {
        return addSink(this.copy(), sinkFunction);
    }

    private DataStreamSink<OUT> addSink(DataStream<OUT> inputStream, SinkFunction<OUT> sinkFunction) {
        return addSink(inputStream, sinkFunction, new FunctionTypeWrapper<OUT>(sinkFunction,
                SinkFunction.class, 0));
    }

    private DataStreamSink<OUT> addSink(DataStream<OUT> inputStream,
                                        SinkFunction<OUT> sinkFunction, TypeWrapper<OUT> inTypeWrapper) {
        DataStreamSink<OUT> returnStream = new DataStreamSink<OUT>(environment, "sink",
                outTypeWrapper);

        try {
            jobGraphBuilder.addStreamVertex(returnStream.getId(), new SinkInvokable<OUT>(
                    sinkFunction), inTypeWrapper, null, "sink", SerializationUtils
                    .serialize(sinkFunction), degreeOfParallelism);
        } catch (SerializationException e) {
            throw new RuntimeException("Cannot serialize SinkFunction");
        }

        inputStream.connectGraph(inputStream.copy(), returnStream.getId(), 0);

        return returnStream;
    }

    /**
     * Creates a copy of the {@link DataStream}
     *
     * @return The copy
     */
    protected DataStream<OUT> copy() {
        return new DataStream<OUT>(this);
    }

}<|MERGE_RESOLUTION|>--- conflicted
+++ resolved
@@ -438,13 +438,8 @@
     		ReduceFunction<OUT> reduceFunction)
     {
     	LinkedList<NextGenEvictionPolicy<OUT>> evictionPolicyList = new LinkedList<>();
-<<<<<<< HEAD
-        evictionPolicyList.add(new NextGenClearAfterTriggerEvictionPolicy<>());
+        evictionPolicyList.add(new NextGenClearAfterTriggerEvictionPolicy<OUT>());
         return nextGenWindow(triggerPolicies, evictionPolicyList, reduceFunction);
-=======
-        evictionPolicyList.add(new NextGenClearAfterTriggerEvictionPolicy<OUT>());
-        return nextGenWindow(triggerPolicies, evictionPolicyList, reduceFunction, sample);
->>>>>>> 348dc97b
     }
     
     /**
