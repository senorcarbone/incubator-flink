--- conflicted
+++ resolved
@@ -5,29 +5,20 @@
 
 public class NextGenDeltaPolicy<DATA> implements NextGenTriggerPolicy<DATA>, NextGenEvictionPolicy<DATA> {
 
-<<<<<<< HEAD
 	/**
 	 * Auto generated version ID
 	 */
 	private static final long serialVersionUID = -7797538922123394967L;
 
-	private static final int DEFAULT_DELETE_ON_EVICTION = 1;
-
 	private NextGenDeltaFunction<DATA> deltaFuntion;
 	private List<DATA> windowBuffer;
 	private int threshold;
-	private int deleteOnEviction;
 	private DATA triggerDataPoint;
 
 	public NextGenDeltaPolicy(NextGenDeltaFunction<DATA> deltaFuntion, DATA init, int threshold) {
-		this(deltaFuntion, init, threshold, DEFAULT_DELETE_ON_EVICTION);
-	}
-
-	public NextGenDeltaPolicy(NextGenDeltaFunction<DATA> deltaFuntion, DATA init, int threshold, int deleteOnEviction) {
 		this.deltaFuntion = deltaFuntion;
 		this.windowBuffer = new LinkedList<DATA>();
 		this.threshold = threshold;
-		this.deleteOnEviction = deleteOnEviction;
 	}
 
 	@Override
@@ -53,46 +44,5 @@
 		}
 		return evictCount;
 	}
-=======
-    /**
-     * Auto generated version ID
-     */
-    private static final long serialVersionUID = -7797538922123394967L;
-
-    private NextGenDeltaFunction<DATA> deltaFuntion;
-    private List<DATA> windowBuffer;
-    private int threshold;
-    private DATA triggerDataPoint;
-
-    public NextGenDeltaPolicy(NextGenDeltaFunction<DATA> deltaFuntion, DATA init, int threshold) {
-    	this.deltaFuntion = deltaFuntion;
-        this.windowBuffer = new LinkedList<DATA>();
-        this.threshold = threshold;
-    }
-
-    @Override
-    public boolean notifyTrigger(DATA datapoint) {
-        if (deltaFuntion.getDelta(this.triggerDataPoint, datapoint) > this.threshold) {
-            this.triggerDataPoint = datapoint;
-            return true;
-        } else {
-            return false;
-        }
-    }
-
-    @Override
-    public int notifyEviction(DATA datapoint, boolean triggered, int bufferSize) {
-        windowBuffer = windowBuffer.subList(windowBuffer.size() - bufferSize, bufferSize);
-        int evictCount = 0;
-        for (DATA bufferPoint : windowBuffer) {
-            if (deltaFuntion.getDelta(bufferPoint, datapoint) < this.threshold) {
-                windowBuffer = windowBuffer.subList(evictCount, windowBuffer.size());
-                break;
-            }
-            evictCount++;
-        }
-        return evictCount;
-    }
->>>>>>> 03cd30a1
 
 }