--- conflicted
+++ resolved
@@ -8,46 +8,8 @@
 import org.apache.flink.streaming.api.invokable.operator.NextGenPolicy;
 import org.apache.flink.streaming.examples.basictopology.BasicTopology.BasicSource;
 
-import java.util.LinkedList;
-
 public class NextGenBasicExample {
 
-<<<<<<< HEAD
-    private static final int PARALLELISM = 1;
-    private static final int SOURCE_PARALLELISM = 1;
-
-    public static void main(String[] args) throws Exception {
-        StreamExecutionEnvironment env = StreamExecutionEnvironment
-                .createLocalEnvironment(PARALLELISM);
-
-        //Right now I set the FLAG manually in the first parameter.
-        //In further versions the flags should be set automatically by the systems.
-        NextGenPolicy<String, Integer> policy = new NextGenCountEvictionPolicy<String, Integer>(1, 5);
-
-        //This reduce function does a String concat.
-        ReduceFunction<String> reducer = new ReduceFunction<String>() {
-
-            /**
-             * Auto generates version ID
-             */
-            private static final long serialVersionUID = 1L;
-
-            @Override
-            public String reduce(String value1, String value2) throws Exception {
-                return value1 + "|" + value2;
-            }
-
-        };
-
-        DataStream<Tuple2<String, LinkedList<Integer>>> stream = env.addSource(new BasicSource(), SOURCE_PARALLELISM)
-                .nextGenWindow(policy, "sample").reduce(reducer);
-
-        stream.print();
-
-        env.execute();
-    }
-
-=======
 	private static final int PARALLELISM = 1;
 	private static final int SOURCE_PARALLELISM = 1;
 	
@@ -82,5 +44,4 @@
 		env.execute();
 	}
 	
->>>>>>> e5646343
 }