--- conflicted
+++ resolved
@@ -1223,21 +1223,6 @@
 		returnStream.setParallelism(1); // It would not work if multiple instances would connect to the same port
 		return returnStream;
 	}
-<<<<<<< HEAD
-
-	/**
-	 * Writes a DataStream using the given {@link OutputFormat}. The
-	 * writing is performed periodically, in every millis milliseconds.
-	 *
-	 * @param format The output format that should be used for writing.
-	 * @param millis the file update frequency
-	 *
-	 * @return the closed DataStream
-	 */
-	public DataStreamSink<OUT> writeToFile(OutputFormat<OUT> format, long millis) {
-		DataStreamSink<OUT> returnStream = addSink(new FileSinkFunctionByMillis<OUT>(format, millis));
-		return returnStream;
-=======
 	
 	/**
 	 * Writes the dataStream into an output, described by an OutputFormat.
@@ -1248,7 +1233,6 @@
 	 */
 	public DataStreamSink<OUT> write(OutputFormat<OUT> format, long millis) {
 		return addSink(new FileSinkFunctionByMillis<OUT>(format, millis));
->>>>>>> 97611c24
 	}
 
 	protected SingleOutputStreamOperator<OUT, ?> aggregate(AggregationFunction<OUT> aggregate) {
